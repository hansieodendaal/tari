--- conflicted
+++ resolved
@@ -6,11 +6,7 @@
 homepage = "https://tari.com"
 readme = "README.md"
 license = "BSD-3-Clause"
-<<<<<<< HEAD
-version = "0.8.9"
-=======
 version = "0.8.10"
->>>>>>> f27cc244
 edition = "2018"
 
 [features]
