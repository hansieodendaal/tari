//   Copyright 2022. The Tari Project
//
//   Redistribution and use in source and binary forms, with or without modification, are permitted provided that the
//   following conditions are met:
//
//   1. Redistributions of source code must retain the above copyright notice, this list of conditions and the following
//   disclaimer.
//
//   2. Redistributions in binary form must reproduce the above copyright notice, this list of conditions and the
//   following disclaimer in the documentation and/or other materials provided with the distribution.
//
//   3. Neither the name of the copyright holder nor the names of its contributors may be used to endorse or promote
//   products derived from this software without specific prior written permission.
//
//   THIS SOFTWARE IS PROVIDED BY THE COPYRIGHT HOLDERS AND CONTRIBUTORS "AS IS" AND ANY EXPRESS OR IMPLIED WARRANTIES,
//   INCLUDING, BUT NOT LIMITED TO, THE IMPLIED WARRANTIES OF MERCHANTABILITY AND FITNESS FOR A PARTICULAR PURPOSE ARE
//   DISCLAIMED. IN NO EVENT SHALL THE COPYRIGHT HOLDER OR CONTRIBUTORS BE LIABLE FOR ANY DIRECT, INDIRECT, INCIDENTAL,
//   SPECIAL, EXEMPLARY, OR CONSEQUENTIAL DAMAGES (INCLUDING, BUT NOT LIMITED TO, PROCUREMENT OF SUBSTITUTE GOODS OR
//   SERVICES; LOSS OF USE, DATA, OR PROFITS; OR BUSINESS INTERRUPTION) HOWEVER CAUSED AND ON ANY THEORY OF LIABILITY,
//   WHETHER IN CONTRACT, STRICT LIABILITY, OR TORT (INCLUDING NEGLIGENCE OR OTHERWISE) ARISING IN ANY WAY OUT OF THE
//   USE OF THIS SOFTWARE, EVEN IF ADVISED OF THE POSSIBILITY OF SUCH DAMAGE.

use std::{
    default::Default,
    fmt::{Debug, Formatter},
    path::PathBuf,
    str::FromStr,
    sync::Arc,
};

use rand::rngs::OsRng;
use tari_base_node::{run_base_node, BaseNodeConfig, MetricsConfig};
use tari_base_node_grpc_client::BaseNodeGrpcClient;
use tari_common::configuration::CommonConfig;
use tari_comms::{multiaddr::Multiaddr, peer_manager::PeerFeatures, NodeIdentity};
use tari_comms_dht::{DbConnectionUrl, DhtConfig};
use tari_p2p::{auto_update::AutoUpdateConfig, Network, PeerSeedsConfig, TransportType};
use tari_shutdown::Shutdown;
use tempfile::tempdir;
use tokio::task;
use tonic::transport::Channel;

use crate::{
    utils::{get_port, wait_for_service},
    TariWorld,
};

pub struct BaseNodeProcess {
    pub name: String,
    pub port: u64,
    pub grpc_port: u64,
    pub identity: NodeIdentity,
    pub temp_dir_path: PathBuf,
    pub is_seed_node: bool,
    pub seed_nodes: Vec<String>,
    pub pruning_horizon: u64,
    pub kill_signal: Shutdown,
}

impl Drop for BaseNodeProcess {
    fn drop(&mut self) {
        self.kill();
    }
}

// NOTE: implemented to skip `cx`, because BaseNodeContext doesn't implement Debug
impl Debug for BaseNodeProcess {
    fn fmt(&self, f: &mut Formatter<'_>) -> std::fmt::Result {
        f.debug_struct("BaseNodeProcess")
            .field("name", &self.name)
            .field("port", &self.port)
            .field("grpc_port", &self.grpc_port)
            .field("identity", &self.identity)
            .field("temp_dir_path", &self.temp_dir_path)
            .field("is_seed_node", &self.is_seed_node)
            .finish()
    }
}

pub async fn spawn_base_node(
    world: &mut TariWorld,
    is_seed_node: bool,
    bn_name: String,
    peers: Vec<String>,
    pruning_horizon: Option<u64>,
) {
<<<<<<< HEAD
    let port: u64;
    let grpc_port: u64;
    let temp_dir_path: PathBuf;

    if let Some(node_ps) = world.base_nodes.get(&bn_name) {
        port = node_ps.port;
        grpc_port = node_ps.grpc_port;
        temp_dir_path = node_ps.temp_dir_path.clone()
    } else {
        // each spawned wallet will use different ports
        port = get_port(18000..18499).unwrap();
        grpc_port = get_port(18500..18999).unwrap();
        // create a new temporary directory
        temp_dir_path = tempdir().unwrap().path().to_path_buf()
    };
=======
    let mut config = BaseNodeConfig::default();
    config.storage.pruning_horizon = pruning_horizon.unwrap_or_default();

    spawn_base_node_with_config(world, is_seed_node, bn_name, peers, config).await;
}

pub async fn spawn_base_node_with_config(
    world: &mut TariWorld,
    is_seed_node: bool,
    bn_name: String,
    peers: Vec<String>,
    base_node_config: BaseNodeConfig,
) {
    // each spawned base node will use different ports
    let port = get_port(19000..19499).unwrap();
    let grpc_port = get_port(19500..19999).unwrap();
>>>>>>> fcd8a3d3

    let base_node_address = Multiaddr::from_str(&format!("/ip4/127.0.0.1/tcp/{}", port)).unwrap();
    let base_node_identity = NodeIdentity::random(&mut OsRng, base_node_address, PeerFeatures::COMMUNICATION_NODE);
    println!("Base node identity: {}", base_node_identity);
    let identity = base_node_identity.clone();

    let shutdown = Shutdown::new();
    let process = BaseNodeProcess {
        name: bn_name.clone(),
        port,
        grpc_port,
        identity,
        temp_dir_path: temp_dir_path.clone(),
        is_seed_node,
        seed_nodes: peers.clone(),
        pruning_horizon: base_node_config.storage.pruning_horizon,
        kill_signal: shutdown.clone(),
    };

    let name_cloned = bn_name.clone();

    let mut peer_addresses = vec![];
    for peer in &peers {
        let peer = world.base_nodes.get(peer.as_str()).unwrap();
        peer_addresses.push(format!(
            "{}::{}",
            peer.identity.public_key(),
            peer.identity.public_address()
        ));
    }

    let mut common_config = CommonConfig::default();
    common_config.base_path = temp_dir_path.clone();
    task::spawn(async move {
        let mut base_node_config = tari_base_node::ApplicationConfig {
            common: common_config,
            auto_update: AutoUpdateConfig::default(),
            base_node: base_node_config,
            metrics: MetricsConfig::default(),
            peer_seeds: PeerSeedsConfig {
                peer_seeds: peer_addresses.into(),
                ..Default::default()
            },
        };

        println!("Using base_node temp_dir: {}", temp_dir_path.clone().display());
        base_node_config.base_node.network = Network::LocalNet;
        base_node_config.base_node.grpc_enabled = true;
        base_node_config.base_node.grpc_address = Some(format!("/ip4/127.0.0.1/tcp/{}", grpc_port).parse().unwrap());
        base_node_config.base_node.report_grpc_error = true;

        base_node_config.base_node.data_dir = temp_dir_path.to_path_buf();
        base_node_config.base_node.identity_file = temp_dir_path.clone().join("base_node_id.json");
        base_node_config.base_node.tor_identity_file = temp_dir_path.clone().join("base_node_tor_id.json");

        base_node_config.base_node.lmdb_path = temp_dir_path.to_path_buf();
        base_node_config.base_node.p2p.transport.transport_type = TransportType::Tcp;
        base_node_config.base_node.p2p.transport.tcp.listener_address =
            format!("/ip4/127.0.0.1/tcp/{}", port).parse().unwrap();
        base_node_config.base_node.p2p.public_address =
            Some(base_node_config.base_node.p2p.transport.tcp.listener_address.clone());
        base_node_config.base_node.p2p.datastore_path = temp_dir_path.to_path_buf();
        base_node_config.base_node.p2p.dht = DhtConfig::default_local_test();
        base_node_config.base_node.p2p.dht.database_url =
            DbConnectionUrl::File(temp_dir_path.clone().join("dht.sqlit"));
        base_node_config.base_node.p2p.allow_test_addresses = true;
        if base_node_config.base_node.storage.pruning_horizon > 0 {
            base_node_config.base_node.storage.pruning_interval = 1;
        };

        println!(
            "Initializing base node: name={}; port={}; grpc_port={}; is_seed_node={}",
            name_cloned, port, grpc_port, is_seed_node
        );
        let result = run_base_node(shutdown, Arc::new(base_node_identity), Arc::new(base_node_config)).await;
        if let Err(e) = result {
            panic!("{:?}", e);
        }
    });

    // make the new base node able to be referenced by other processes
    world.base_nodes.insert(bn_name.clone(), process);
    if is_seed_node {
        world.seed_nodes.push(bn_name);
    }

    wait_for_service(port).await;
    wait_for_service(grpc_port).await;
}

// pub async fn get_base_node_client(port: u64) -> GrpcBaseNodeClient {
//     let endpoint: SocketAddr = format!("127.0.0.1:{}", port).parse().unwrap();
//     GrpcBaseNodeClient::new(endpoint)
// todo!()
// }

impl BaseNodeProcess {
    pub async fn get_grpc_client(&self) -> anyhow::Result<BaseNodeGrpcClient<Channel>> {
        Ok(BaseNodeGrpcClient::connect(format!("http://127.0.0.1:{}", self.grpc_port)).await?)
    }

    pub fn kill(&mut self) {
        self.kill_signal.trigger();
    }
}<|MERGE_RESOLUTION|>--- conflicted
+++ resolved
@@ -84,7 +84,19 @@
     peers: Vec<String>,
     pruning_horizon: Option<u64>,
 ) {
-<<<<<<< HEAD
+    let mut config = BaseNodeConfig::default();
+    config.storage.pruning_horizon = pruning_horizon.unwrap_or_default();
+
+    spawn_base_node_with_config(world, is_seed_node, bn_name, peers, config).await;
+}
+
+pub async fn spawn_base_node_with_config(
+    world: &mut TariWorld,
+    is_seed_node: bool,
+    bn_name: String,
+    peers: Vec<String>,
+    base_node_config: BaseNodeConfig,
+) {
     let port: u64;
     let grpc_port: u64;
     let temp_dir_path: PathBuf;
@@ -100,24 +112,6 @@
         // create a new temporary directory
         temp_dir_path = tempdir().unwrap().path().to_path_buf()
     };
-=======
-    let mut config = BaseNodeConfig::default();
-    config.storage.pruning_horizon = pruning_horizon.unwrap_or_default();
-
-    spawn_base_node_with_config(world, is_seed_node, bn_name, peers, config).await;
-}
-
-pub async fn spawn_base_node_with_config(
-    world: &mut TariWorld,
-    is_seed_node: bool,
-    bn_name: String,
-    peers: Vec<String>,
-    base_node_config: BaseNodeConfig,
-) {
-    // each spawned base node will use different ports
-    let port = get_port(19000..19499).unwrap();
-    let grpc_port = get_port(19500..19999).unwrap();
->>>>>>> fcd8a3d3
 
     let base_node_address = Multiaddr::from_str(&format!("/ip4/127.0.0.1/tcp/{}", port)).unwrap();
     let base_node_identity = NodeIdentity::random(&mut OsRng, base_node_address, PeerFeatures::COMMUNICATION_NODE);
