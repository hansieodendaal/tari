<h3>Tip</h3>
<table border="1" width="100%" cellpadding="5" bordercolor="#EFEFEF">
    <thead>
    <tr>
        <th>Chain height</th>
        <th>Best block</th>
        <th>Pruning horizon</th>
    </tr>
    </thead>
    <tbody>
    <tr>
        <td>{{this.tipInfo.metadata.height_of_longest_chain}}</td>
        <td>{{hex this.tipInfo.metadata.best_block}}</td>
        <td>{{this.tipInfo.metadata.pruning_horizon}}</td>
    </tr>
    </tbody>
</table>
<br />

<h3>Proof of work split</h3>
<table border="1" width="100%" cellpadding="5" bordercolor="#EFEFEF">
    <thead>
    <tr>
        <th rowspan="2">&nbsp;</th>
        <th colspan="4">
            In the last x blocks
        </th>
    </tr>
    <tr>
        <th>10</th>
        <th>20</th>
        <th>50</th>
        <th>100</th>
    </tr>
    </thead>
    <tbody>
    <tr>
        <th>Monero (RandomX)</th>
        <td>{{this.algoSplit.monero10}} {{percentbar this.algoSplit.monero10 this.algoSplit.sha10}}</td>
        <td>{{this.algoSplit.monero20}} {{percentbar this.algoSplit.monero20 this.algoSplit.sha20}}</td>
        <td>{{this.algoSplit.monero50}} {{percentbar this.algoSplit.monero50 this.algoSplit.sha50}}</td>
        <td>{{this.algoSplit.monero100}} {{percentbar this.algoSplit.monero100 this.algoSplit.sha100}}</td>
    </tr>
    <tr>
        <th>Sha3</th>

        <td>{{this.algoSplit.sha10}}  {{percentbar this.algoSplit.sha10 this.algoSplit.monero10}}</td>
        <td>{{this.algoSplit.sha20}}  {{percentbar this.algoSplit.sha20 this.algoSplit.monero20}}</td>
        <td>{{this.algoSplit.sha50}}  {{percentbar this.algoSplit.sha50 this.algoSplit.monero50}}</td>
        <td>{{this.algoSplit.sha100}}  {{percentbar this.algoSplit.sha100 this.algoSplit.monero100}}</td>
    </tr>
    </tbody>
</table>
<br />

<table width="100%">
  <tr>
    <td>
      <h3>Block times (minutes)</h3>
      Target time: 2 minutes
      <h3>All</h3>
      <pre>{{chart this.blockTimes 15 }}
      </pre>
    </td>
    <td>
    </td>
  </tr>
  <tr>
    <td>
      <h3>Monero</h3>
      Target time: 3.3 minutes
      <pre>{{chart this.moneroTimes 15 }}
      </pre>
    </td>
    <td>
      <h3>SHA3</h3>
      Target time: 5 minutes
      <pre>{{chart this.shaTimes 15 }}
      </pre>
    </td>
  </tr>
</table>
<br />

<<<<<<< HEAD

<table border="1">
=======
<h2>{{title}}</h2>
<table border="1" width="100%" cellpadding="5" bordercolor="#EFEFEF">
>>>>>>> 43b20334
    <thead>
    <tr>
        <th>Height</th>
        <th>Time</th>
        <th>Proof of Work</th>
        <th>Hash</th>
        <th>Kernels</th>
        <th>Outputs</th>
    </tr>
    </thead>
    <tbody>
    {{#each this.headers}}
        <tr>
            <td><a href="blocks/{{this.height}}">{{this.height}}</a></td>
            <td>{{timestamp this.timestamp}}</td>
            <td>{{lookup ../pows this.pow.pow_algo}}</td>
            <td>{{hex this.hash}}</td>
            <td>{{kernels}}</td>
            <td>{{outputs}}</td>
        </tr>
    {{/each}}
    </tbody>
</table>
<p>
    <a href="/?from={{prevPage}}&limit={{limit}}">&lt; Prev</a>
    <a href="/?limit={{limit}}">Tip</a>
    <a href="/?from={{nextPage}}&limit={{limit}}">Next &gt;</a>
</p>
<p>
    Show per page:
    <a href="/?from={{from}}&limit=10">10</a>
    <a href="/?from={{from}}&limit=20">20</a>
    <a href="/?from={{from}}&limit=50">50</a>
    <a href="/?from={{from}}&limit=100">100</a>
</p>
<br />

<h2>Mempool</h2>
<table border="1" width="100%" cellpadding="5" bordercolor="#EFEFEF">
    <thead>
    <tr>
        <th>Excess</th>
        <th>Total Fees</th>
        <th>Outputs</th>
        <th>Kernels</th>
        <th>Inputs</th>
    </tr>
    </thead>
    <tbody>
    {{#each mempool}}
        {{#with this.transaction.body}}
            <tr>
                <td>{{#each this.kernels}}<span>{{hex this.excess_sig.signature}}</span>{{/each}}</td>
                <td>{{this.total_fees}}</td>
                <td>{{this.outputs.length}}</td>
                <td>{{this.kernels.length}}</td>
                <td>{{this.inputs.length}}</td>
            </tr>
        {{/with}}
    {{/each}}
    </tbody>
</table>
<<<<<<< HEAD



<h3>Block times (minutes)</h3>
Target time: 2 minutes
<h3>All</h3>
<pre>
    {{chart this.blockTimes 15 }}
</pre>

<h3>Monero</h3>
Target time: 3.3 minutes
<pre>{{chart this.moneroTimes 15 }}
</pre>

<h3>SHA3</h3>
Target time: 5 minutes

<pre>{{chart this.shaTimes 15 }}
</pre>
<h1>{{title}}</h1>
=======
<br />
>>>>>>> 43b20334
<|MERGE_RESOLUTION|>--- conflicted
+++ resolved
@@ -82,13 +82,8 @@
 </table>
 <br />
 
-<<<<<<< HEAD
-
-<table border="1">
-=======
 <h2>{{title}}</h2>
 <table border="1" width="100%" cellpadding="5" bordercolor="#EFEFEF">
->>>>>>> 43b20334
     <thead>
     <tr>
         <th>Height</th>
@@ -151,28 +146,4 @@
     {{/each}}
     </tbody>
 </table>
-<<<<<<< HEAD
-
-
-
-<h3>Block times (minutes)</h3>
-Target time: 2 minutes
-<h3>All</h3>
-<pre>
-    {{chart this.blockTimes 15 }}
-</pre>
-
-<h3>Monero</h3>
-Target time: 3.3 minutes
-<pre>{{chart this.moneroTimes 15 }}
-</pre>
-
-<h3>SHA3</h3>
-Target time: 5 minutes
-
-<pre>{{chart this.shaTimes 15 }}
-</pre>
-<h1>{{title}}</h1>
-=======
-<br />
->>>>>>> 43b20334
+<br />