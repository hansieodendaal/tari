// Copyright 2019. The Tari Project
//
// Redistribution and use in source and binary forms, with or without modification, are permitted provided that the
// following conditions are met:
//
// 1. Redistributions of source code must retain the above copyright notice, this list of conditions and the following
// disclaimer.
//
// 2. Redistributions in binary form must reproduce the above copyright notice, this list of conditions and the
// following disclaimer in the documentation and/or other materials provided with the distribution.
//
// 3. Neither the name of the copyright holder nor the names of its contributors may be used to endorse or promote
// products derived from this software without specific prior written permission.
//
// THIS SOFTWARE IS PROVIDED BY THE COPYRIGHT HOLDERS AND CONTRIBUTORS "AS IS" AND ANY EXPRESS OR IMPLIED WARRANTIES,
// INCLUDING, BUT NOT LIMITED TO, THE IMPLIED WARRANTIES OF MERCHANTABILITY AND FITNESS FOR A PARTICULAR PURPOSE ARE
// DISCLAIMED. IN NO EVENT SHALL THE COPYRIGHT HOLDER OR CONTRIBUTORS BE LIABLE FOR ANY DIRECT, INDIRECT, INCIDENTAL,
// SPECIAL, EXEMPLARY, OR CONSEQUENTIAL DAMAGES (INCLUDING, BUT NOT LIMITED TO, PROCUREMENT OF SUBSTITUTE GOODS OR
// SERVICES; LOSS OF USE, DATA, OR PROFITS; OR BUSINESS INTERRUPTION) HOWEVER CAUSED AND ON ANY THEORY OF LIABILITY,
// WHETHER IN CONTRACT, STRICT LIABILITY, OR TORT (INCLUDING NEGLIGENCE OR OTHERWISE) ARISING IN ANY WAY OUT OF THE
// USE OF THIS SOFTWARE, EVEN IF ADVISED OF THE POSSIBILITY OF SUCH DAMAGE.

//! # Wallet Callback Handler
//! This CallbackHandler will monitor event streams from the various wallet services and on relevant events will call
//! the assigned callbacks to provide asynchronous feedback to the client application that an event has occured
//!
//! ## Callbacks
//! `callback_received_transaction` - This will be called when an inbound transaction is received from an external
//! wallet
//!
//! `callback_received_transaction_reply` - This will be called when a reply is received for a pending outbound
//! transaction that is waiting to be negotiated
//!
//! `callback_received_finalized_transaction` - This will be called when a Finalized version on an Inbound transaction
//! is received from the Sender of a transaction
//!
//! `callback_transaction_broadcast` - This will be  called when a Finalized transaction is detected a Broadcast to a
//! base node mempool.
//!
//! `callback_transaction_mined` - This will be called when a Broadcast transaction is detected as mined via a base
//! node request
//!
//! `callback_discovery_process_complete` - This will be called when a `send_transacion(..)` call is made to a peer
//! whose address is not known and a discovery process must be conducted. The outcome of the discovery process is
//! relayed via this callback
//!
//! `callback_base_node_sync_complete` - This is called when a Base Node Sync process is completed or times out. The
//! request_key is used to identify which request this callback references and a result of true means it was successful
//! and false that the process timed out and new one will be started

use log::*;
use tari_comms::types::CommsPublicKey;
use tari_comms_dht::event::{DhtEvent, DhtEventReceiver};
use tari_core::transactions::transaction_protocol::TxId;
use tari_shutdown::ShutdownSignal;
use tari_wallet::{
    output_manager_service::{
        handle::{OutputManagerEvent, OutputManagerEventReceiver},
<<<<<<< HEAD
        TxoValidationType,
=======
        TxId,
>>>>>>> 43b20334
    },
    transaction_service::{
        handle::{TransactionEvent, TransactionEventReceiver},
        storage::{
            database::{TransactionBackend, TransactionDatabase},
            models::{CompletedTransaction, InboundTransaction},
        },
    },
    OperationId,
};

const LOG_TARGET: &str = "wallet::transaction_service::callback_handler";

#[derive(Clone, Copy)]
enum CallbackValidationResults {
    Success,           // 0
    Aborted,           // 1
    Failure,           // 2
    BaseNodeNotInSync, // 3
}

pub struct CallbackHandler<TBackend>
where TBackend: TransactionBackend + 'static
{
    callback_received_transaction: unsafe extern "C" fn(*mut InboundTransaction),
    callback_received_transaction_reply: unsafe extern "C" fn(*mut CompletedTransaction),
    callback_received_finalized_transaction: unsafe extern "C" fn(*mut CompletedTransaction),
    callback_transaction_broadcast: unsafe extern "C" fn(*mut CompletedTransaction),
    callback_transaction_mined: unsafe extern "C" fn(*mut CompletedTransaction),
    callback_transaction_mined_unconfirmed: unsafe extern "C" fn(*mut CompletedTransaction, u64),
    callback_direct_send_result: unsafe extern "C" fn(u64, bool),
    callback_store_and_forward_send_result: unsafe extern "C" fn(u64, bool),
    callback_transaction_cancellation: unsafe extern "C" fn(*mut CompletedTransaction),
    callback_txo_validation_complete: unsafe extern "C" fn(u64, u8),
    callback_transaction_validation_complete: unsafe extern "C" fn(u64, u8),
    callback_saf_messages_received: unsafe extern "C" fn(),
    db: TransactionDatabase<TBackend>,
    transaction_service_event_stream: TransactionEventReceiver,
    output_manager_service_event_stream: OutputManagerEventReceiver,
    dht_event_stream: DhtEventReceiver,
    shutdown_signal: Option<ShutdownSignal>,
    comms_public_key: CommsPublicKey,
}

#[allow(clippy::too_many_arguments)]
impl<TBackend> CallbackHandler<TBackend>
where TBackend: TransactionBackend + 'static
{
    pub fn new(
        db: TransactionDatabase<TBackend>,
        transaction_service_event_stream: TransactionEventReceiver,
        output_manager_service_event_stream: OutputManagerEventReceiver,
        dht_event_stream: DhtEventReceiver,
        shutdown_signal: ShutdownSignal,
        comms_public_key: CommsPublicKey,
        callback_received_transaction: unsafe extern "C" fn(*mut InboundTransaction),
        callback_received_transaction_reply: unsafe extern "C" fn(*mut CompletedTransaction),
        callback_received_finalized_transaction: unsafe extern "C" fn(*mut CompletedTransaction),
        callback_transaction_broadcast: unsafe extern "C" fn(*mut CompletedTransaction),
        callback_transaction_mined: unsafe extern "C" fn(*mut CompletedTransaction),
        callback_transaction_mined_unconfirmed: unsafe extern "C" fn(*mut CompletedTransaction, u64),
        callback_direct_send_result: unsafe extern "C" fn(u64, bool),
        callback_store_and_forward_send_result: unsafe extern "C" fn(u64, bool),
        callback_transaction_cancellation: unsafe extern "C" fn(*mut CompletedTransaction),
<<<<<<< HEAD
        callback_utxo_validation_complete: unsafe extern "C" fn(u64, u8),
        callback_stxo_validation_complete: unsafe extern "C" fn(u64, u8),
        callback_invalid_txo_validation_complete: unsafe extern "C" fn(u64, u8),
        callback_transaction_validation_complete: unsafe extern "C" fn(u64, u8),
=======
        callback_txo_validation_complete: unsafe extern "C" fn(TxId, u8),
        callback_transaction_validation_complete: unsafe extern "C" fn(TxId, u8),
>>>>>>> 43b20334
        callback_saf_messages_received: unsafe extern "C" fn(),
    ) -> Self {
        info!(
            target: LOG_TARGET,
            "ReceivedTransactionCallback -> Assigning Fn: {:?}", callback_received_transaction
        );
        info!(
            target: LOG_TARGET,
            "ReceivedTransactionReplyCallback -> Assigning Fn: {:?}", callback_received_transaction_reply
        );
        info!(
            target: LOG_TARGET,
            "ReceivedFinalizedTransactionCallback -> Assigning Fn: {:?}", callback_received_finalized_transaction
        );
        info!(
            target: LOG_TARGET,
            "TransactionBroadcastCallback -> Assigning Fn: {:?}", callback_transaction_broadcast
        );
        info!(
            target: LOG_TARGET,
            "TransactionMinedCallback -> Assigning Fn: {:?}", callback_transaction_mined
        );
        info!(
            target: LOG_TARGET,
            "TransactionMinedUnconfirmedCallback -> Assigning Fn: {:?}", callback_transaction_mined_unconfirmed
        );
        info!(
            target: LOG_TARGET,
            "DirectSendResultCallback -> Assigning Fn:  {:?}", callback_direct_send_result
        );
        info!(
            target: LOG_TARGET,
            "StoreAndForwardSendResultCallback -> Assigning Fn:  {:?}", callback_store_and_forward_send_result
        );
        info!(
            target: LOG_TARGET,
            "TransactionCancellationCallback -> Assigning Fn:  {:?}", callback_transaction_cancellation
        );
        info!(
            target: LOG_TARGET,
            "TxoValidationCompleteCallback -> Assigning Fn:  {:?}", callback_txo_validation_complete
        );
        info!(
            target: LOG_TARGET,
            "TransactionValidationCompleteCallback -> Assigning Fn:  {:?}", callback_transaction_validation_complete
        );
        info!(
            target: LOG_TARGET,
            "SafMessagesReceivedCallback -> Assigning Fn:  {:?}", callback_saf_messages_received
        );

        Self {
            callback_received_transaction,
            callback_received_transaction_reply,
            callback_received_finalized_transaction,
            callback_transaction_broadcast,
            callback_transaction_mined,
            callback_transaction_mined_unconfirmed,
            callback_direct_send_result,
            callback_store_and_forward_send_result,
            callback_transaction_cancellation,
            callback_txo_validation_complete,
            callback_transaction_validation_complete,
            callback_saf_messages_received,
            db,
            transaction_service_event_stream,
            output_manager_service_event_stream,
            dht_event_stream,
            shutdown_signal: Some(shutdown_signal),
            comms_public_key,
        }
    }

    pub async fn start(mut self) {
        let mut shutdown_signal = self
            .shutdown_signal
            .take()
            .expect("Callback Handler started without shutdown signal");

        info!(target: LOG_TARGET, "Transaction Service Callback Handler starting");

        loop {
            tokio::select! {
                result = self.transaction_service_event_stream.recv() => {
                    match result {
                        Ok(msg) => {
                            trace!(target: LOG_TARGET, "Transaction Service Callback Handler event {:?}", msg);
                            match (*msg).clone() {
                                TransactionEvent::ReceivedTransaction(tx_id) => {
                                    self.receive_transaction_event(tx_id).await;
                                },
                                TransactionEvent::ReceivedTransactionReply(tx_id) => {
                                    self.receive_transaction_reply_event(tx_id).await;
                                },
                                TransactionEvent::ReceivedFinalizedTransaction(tx_id) => {
                                    self.receive_finalized_transaction_event(tx_id).await;
                                },
                                TransactionEvent::TransactionDirectSendResult(tx_id, result) => {
                                    self.receive_direct_send_result(tx_id, result);
                                },
                                TransactionEvent::TransactionStoreForwardSendResult(tx_id, result) => {
                                    self.receive_store_and_forward_send_result(tx_id, result);
                                },
                                 TransactionEvent::TransactionCancelled(tx_id) => {
                                    self.receive_transaction_cancellation(tx_id).await;
                                },
                                TransactionEvent::TransactionBroadcast(tx_id) => {
                                    self.receive_transaction_broadcast_event(tx_id).await;
                                },
                                TransactionEvent::TransactionMined{tx_id, is_valid: _} => {
                                    self.receive_transaction_mined_event(tx_id).await;
                                },
                                TransactionEvent::TransactionMinedUnconfirmed{tx_id, num_confirmations, is_valid: _} => {
                                    self.receive_transaction_mined_unconfirmed_event(tx_id, num_confirmations).await;
                                },
                                TransactionEvent::TransactionValidationSuccess(tx_id)  => {
                                    self.transaction_validation_complete_event(tx_id, CallbackValidationResults::Success);
                                },
                                TransactionEvent::TransactionValidationFailure(tx_id)  => {
                                    self.transaction_validation_complete_event(tx_id, CallbackValidationResults::Failure);
                                },
                                TransactionEvent::TransactionValidationAborted(tx_id)  => {
                                    self.transaction_validation_complete_event(tx_id, CallbackValidationResults::Aborted);
                                },
                                TransactionEvent::TransactionValidationDelayed(tx_id)  => {
                                    self.transaction_validation_complete_event(tx_id, CallbackValidationResults::BaseNodeNotInSync);
                                },
                                // Only the above variants are mapped to callbacks
                                _ => (),
                            }
                        },
                        Err(_e) => error!(target: LOG_TARGET, "Error reading from Transaction Service event broadcast channel"),
                    }
                },
                result = self.output_manager_service_event_stream.recv() => {
                    match result {
                        Ok(msg) => {
                            trace!(target: LOG_TARGET, "Output Manager Service Callback Handler event {:?}", msg);
                            match (*msg).clone() {
                                OutputManagerEvent::TxoValidationSuccess(request_key) => {
                                    self.output_validation_complete_event(request_key,  CallbackValidationResults::Success);
                                },
                                OutputManagerEvent::TxoValidationFailure(request_key) => {
                                    self.output_validation_complete_event(request_key,  CallbackValidationResults::Failure);
                                },
                                OutputManagerEvent::TxoValidationAborted(request_key) => {
                                    self.output_validation_complete_event(request_key,  CallbackValidationResults::Aborted);
                                },
                                OutputManagerEvent::TxoValidationDelayed(request_key) => {
                                    self.output_validation_complete_event(request_key,  CallbackValidationResults::BaseNodeNotInSync);
                                },
                                // Only the above variants are mapped to callbacks
                                _ => (),
                            }
                        },
                        Err(_e) => error!(target: LOG_TARGET, "Error reading from Output Manager Service event broadcast channel"),
                    }
                },
                result = self.dht_event_stream.recv() => {
                    match result {
                        Ok(msg) => {
                            trace!(target: LOG_TARGET, "DHT Callback Handler event {:?}", msg);
                            if let DhtEvent::StoreAndForwardMessagesReceived = *msg {
                                self.saf_messages_received_event();
                            }
                        },
                        Err(_e) => error!(target: LOG_TARGET, "Error reading from DHT event broadcast channel"),
                    }
                }
                 _ = shutdown_signal.wait() => {
                    info!(target: LOG_TARGET, "Transaction Callback Handler shutting down because the shutdown signal was received");
                    break;
                },
            }
        }
    }

    async fn receive_transaction_event(&mut self, tx_id: TxId) {
        match self.db.get_pending_inbound_transaction(tx_id).await {
            Ok(tx) => {
                debug!(
                    target: LOG_TARGET,
                    "Calling Received Transaction callback function for u64: {}", tx_id
                );
                let boxing = Box::into_raw(Box::new(tx));
                unsafe {
                    (self.callback_received_transaction)(boxing);
                }
            },
            Err(e) => error!(
                target: LOG_TARGET,
                "Error retrieving Pending Inbound Transaction: {:?}", e
            ),
        }
    }

    async fn receive_transaction_reply_event(&mut self, tx_id: TxId) {
        match self.db.get_completed_transaction(tx_id).await {
            Ok(tx) => {
                debug!(
                    target: LOG_TARGET,
                    "Calling Received Transaction Reply callback function for u64: {}", tx_id
                );
                let boxing = Box::into_raw(Box::new(tx));
                unsafe {
                    (self.callback_received_transaction_reply)(boxing);
                }
            },
            Err(e) => error!(target: LOG_TARGET, "Error retrieving Completed Transaction: {:?}", e),
        }
    }

    async fn receive_finalized_transaction_event(&mut self, tx_id: TxId) {
        match self.db.get_completed_transaction(tx_id).await {
            Ok(tx) => {
                debug!(
                    target: LOG_TARGET,
                    "Calling Received Finalized Transaction callback function for TxId: {}", tx_id
                );
                let boxing = Box::into_raw(Box::new(tx));
                unsafe {
                    (self.callback_received_finalized_transaction)(boxing);
                }
            },
            Err(e) => error!(target: LOG_TARGET, "Error retrieving Completed Transaction: {:?}", e),
        }
    }

    fn receive_direct_send_result(&mut self, tx_id: TxId, result: bool) {
        debug!(
            target: LOG_TARGET,
            "Calling Direct Send Result callback function for TxId: {} with result {}", tx_id, result
        );
        unsafe {
            (self.callback_direct_send_result)(tx_id.as_u64(), result);
        }
    }

    fn receive_store_and_forward_send_result(&mut self, tx_id: TxId, result: bool) {
        debug!(
            target: LOG_TARGET,
            "Calling Store and Forward Send Result callback function for TxId: {} with result {}", tx_id, result
        );
        unsafe {
            (self.callback_store_and_forward_send_result)(tx_id.as_u64(), result);
        }
    }

    async fn receive_transaction_cancellation(&mut self, tx_id: TxId) {
        let mut transaction = None;
        if let Ok(tx) = self.db.get_cancelled_completed_transaction(tx_id).await {
            transaction = Some(tx);
        } else if let Ok(tx) = self.db.get_cancelled_pending_outbound_transaction(tx_id).await {
            let mut outbound_tx = CompletedTransaction::from(tx);
            outbound_tx.source_public_key = self.comms_public_key.clone();
            transaction = Some(outbound_tx);
        } else if let Ok(tx) = self.db.get_cancelled_pending_inbound_transaction(tx_id).await {
            let mut inbound_tx = CompletedTransaction::from(tx);
            inbound_tx.destination_public_key = self.comms_public_key.clone();
            transaction = Some(inbound_tx);
        };

        match transaction {
            None => error!(
                target: LOG_TARGET,
                "Error retrieving Cancelled Transaction TxId {}", tx_id
            ),
            Some(tx) => {
                debug!(
                    target: LOG_TARGET,
                    "Calling Transaction Cancellation callback function for TxId: {}", tx_id
                );
                let boxing = Box::into_raw(Box::new(tx));
                unsafe {
                    (self.callback_transaction_cancellation)(boxing);
                }
            },
        }
    }

    async fn receive_transaction_broadcast_event(&mut self, tx_id: TxId) {
        match self.db.get_completed_transaction(tx_id).await {
            Ok(tx) => {
                debug!(
                    target: LOG_TARGET,
                    "Calling Received Transaction Broadcast callback function for TxId: {}", tx_id
                );
                let boxing = Box::into_raw(Box::new(tx));
                unsafe {
                    (self.callback_transaction_broadcast)(boxing);
                }
            },
            Err(e) => error!(target: LOG_TARGET, "Error retrieving Completed Transaction: {:?}", e),
        }
    }

    async fn receive_transaction_mined_event(&mut self, tx_id: TxId) {
        match self.db.get_completed_transaction(tx_id).await {
            Ok(tx) => {
                debug!(
                    target: LOG_TARGET,
                    "Calling Received Transaction Mined callback function for TxId: {}", tx_id
                );
                let boxing = Box::into_raw(Box::new(tx));
                unsafe {
                    (self.callback_transaction_mined)(boxing);
                }
            },
            Err(e) => error!(target: LOG_TARGET, "Error retrieving Completed Transaction: {:?}", e),
        }
    }

    async fn receive_transaction_mined_unconfirmed_event(&mut self, tx_id: TxId, confirmations: u64) {
        match self.db.get_completed_transaction(tx_id).await {
            Ok(tx) => {
                debug!(
                    target: LOG_TARGET,
                    "Calling Received Transaction Mined callback function for TxId: {}", tx_id
                );
                let boxing = Box::into_raw(Box::new(tx));
                unsafe {
                    (self.callback_transaction_mined_unconfirmed)(boxing, confirmations);
                }
            },
            Err(e) => error!(target: LOG_TARGET, "Error retrieving Completed Transaction: {:?}", e),
        }
    }

    fn transaction_validation_complete_event(&mut self, request_key: OperationId, result: CallbackValidationResults) {
        debug!(
            target: LOG_TARGET,
            "Calling Transaction Validation Complete callback function for Request Key: {} with result {:?}",
            request_key,
            result as u8,
        );
        match result {
            CallbackValidationResults::Success => unsafe {
                (self.callback_transaction_validation_complete)(
                    request_key.as_u64(),
                    CallbackValidationResults::Success as u8,
                );
            },
            CallbackValidationResults::Aborted => unsafe {
                (self.callback_transaction_validation_complete)(
                    request_key.as_u64(),
                    CallbackValidationResults::Aborted as u8,
                );
            },
            CallbackValidationResults::Failure => unsafe {
                (self.callback_transaction_validation_complete)(
                    request_key.as_u64(),
                    CallbackValidationResults::Failure as u8,
                );
            },
            CallbackValidationResults::BaseNodeNotInSync => unsafe {
                (self.callback_transaction_validation_complete)(
                    request_key.as_u64(),
                    CallbackValidationResults::BaseNodeNotInSync as u8,
                );
            },
        }
    }

    fn output_validation_complete_event(&mut self, request_key: u64, result: CallbackValidationResults) {
        debug!(
            target: LOG_TARGET,
            "Calling Output Validation Complete callback function for Request Key: {} with result {:?}",
            request_key,
            result as u8,
        );

        match result {
            CallbackValidationResults::Success => unsafe {
                (self.callback_txo_validation_complete)(request_key, CallbackValidationResults::Success as u8);
            },
            CallbackValidationResults::Aborted => unsafe {
                (self.callback_txo_validation_complete)(request_key, CallbackValidationResults::Aborted as u8);
            },
            CallbackValidationResults::Failure => unsafe {
                (self.callback_txo_validation_complete)(request_key, CallbackValidationResults::Failure as u8);
            },
            CallbackValidationResults::BaseNodeNotInSync => unsafe {
                (self.callback_txo_validation_complete)(
                    request_key,
                    CallbackValidationResults::BaseNodeNotInSync as u8,
                );
            },
        }
    }

    fn saf_messages_received_event(&mut self) {
        debug!(target: LOG_TARGET, "Calling SAF Messages Received callback function");
        unsafe {
            (self.callback_saf_messages_received)();
        }
    }
}

#[cfg(test)]
mod test {
    use crate::callback_handler::CallbackHandler;
    use chrono::Utc;
    use rand::rngs::OsRng;
    use std::{
        sync::{Arc, Mutex},
        thread,
        time::Duration,
    };
    use tari_common_types::types::{BlindingFactor, PrivateKey, PublicKey};
    use tari_comms_dht::event::DhtEvent;
    use tari_core::transactions::{
        tari_amount::{uT, MicroTari},
        transaction::Transaction,
        ReceiverTransactionProtocol,
        SenderTransactionProtocol,
    };
    use tari_crypto::keys::{PublicKey as PublicKeyTrait, SecretKey};
    use tari_shutdown::Shutdown;
    use tari_wallet::{
        output_manager_service::handle::OutputManagerEvent,
        test_utils::make_wallet_database_connection,
        transaction_service::{
            handle::TransactionEvent,
            storage::{
                database::TransactionDatabase,
                models::{
                    CompletedTransaction,
                    InboundTransaction,
                    OutboundTransaction,
                    TransactionDirection,
                    TransactionStatus,
                },
                sqlite_db::TransactionServiceSqliteDatabase,
            },
        },
    };
    use tokio::{runtime::Runtime, sync::broadcast};

    struct CallbackState {
        pub received_tx_callback_called: bool,
        pub received_tx_reply_callback_called: bool,
        pub received_finalized_tx_callback_called: bool,
        pub broadcast_tx_callback_called: bool,
        pub mined_tx_callback_called: bool,
        pub mined_tx_unconfirmed_callback_called: u64,
        pub direct_send_callback_called: bool,
        pub store_and_forward_send_callback_called: bool,
        pub tx_cancellation_callback_called_completed: bool,
        pub tx_cancellation_callback_called_inbound: bool,
        pub tx_cancellation_callback_called_outbound: bool,
        pub callback_txo_validation_complete: u32,
        pub callback_transaction_validation_complete: u32,
        pub saf_messages_received: bool,
    }

    impl CallbackState {
        fn new() -> Self {
            Self {
                received_tx_callback_called: false,
                received_tx_reply_callback_called: false,
                received_finalized_tx_callback_called: false,
                broadcast_tx_callback_called: false,
                mined_tx_callback_called: false,
                mined_tx_unconfirmed_callback_called: 0,
                direct_send_callback_called: false,
                store_and_forward_send_callback_called: false,
                callback_txo_validation_complete: 0,
                callback_transaction_validation_complete: 0,
                tx_cancellation_callback_called_completed: false,
                tx_cancellation_callback_called_inbound: false,
                tx_cancellation_callback_called_outbound: false,
                saf_messages_received: false,
            }
        }
    }

    lazy_static! {
        static ref CALLBACK_STATE: Mutex<CallbackState> = Mutex::new(CallbackState::new());
    }

    unsafe extern "C" fn received_tx_callback(tx: *mut InboundTransaction) {
        let mut lock = CALLBACK_STATE.lock().unwrap();
        lock.received_tx_callback_called = true;
        drop(lock);
        Box::from_raw(tx);
    }

    unsafe extern "C" fn received_tx_reply_callback(tx: *mut CompletedTransaction) {
        let mut lock = CALLBACK_STATE.lock().unwrap();
        lock.received_tx_reply_callback_called = true;
        drop(lock);
        Box::from_raw(tx);
    }

    unsafe extern "C" fn received_tx_finalized_callback(tx: *mut CompletedTransaction) {
        let mut lock = CALLBACK_STATE.lock().unwrap();
        lock.received_finalized_tx_callback_called = true;
        drop(lock);
        Box::from_raw(tx);
    }

    unsafe extern "C" fn broadcast_callback(tx: *mut CompletedTransaction) {
        let mut lock = CALLBACK_STATE.lock().unwrap();
        lock.broadcast_tx_callback_called = true;
        drop(lock);
        Box::from_raw(tx);
    }

    unsafe extern "C" fn mined_callback(tx: *mut CompletedTransaction) {
        let mut lock = CALLBACK_STATE.lock().unwrap();
        lock.mined_tx_callback_called = true;
        drop(lock);
        Box::from_raw(tx);
    }

    unsafe extern "C" fn mined_unconfirmed_callback(tx: *mut CompletedTransaction, confirmations: u64) {
        let mut lock = CALLBACK_STATE.lock().unwrap();
        lock.mined_tx_unconfirmed_callback_called = confirmations;
        drop(lock);
        Box::from_raw(tx);
    }

    unsafe extern "C" fn direct_send_callback(_tx_id: u64, _result: bool) {
        let mut lock = CALLBACK_STATE.lock().unwrap();
        lock.direct_send_callback_called = true;
        drop(lock);
    }

    unsafe extern "C" fn store_and_forward_send_callback(_tx_id: u64, _result: bool) {
        let mut lock = CALLBACK_STATE.lock().unwrap();
        lock.store_and_forward_send_callback_called = true;
        drop(lock);
    }

    unsafe extern "C" fn saf_messages_received_callback() {
        let mut lock = CALLBACK_STATE.lock().unwrap();
        lock.saf_messages_received = true;
        drop(lock);
    }

    unsafe extern "C" fn tx_cancellation_callback(tx: *mut CompletedTransaction) {
        let mut lock = CALLBACK_STATE.lock().unwrap();
        match (*tx).tx_id.as_u64() {
            3 => lock.tx_cancellation_callback_called_inbound = true,
            4 => lock.tx_cancellation_callback_called_completed = true,
            5 => lock.tx_cancellation_callback_called_outbound = true,
            _ => (),
        }

        drop(lock);
        Box::from_raw(tx);
    }

    unsafe extern "C" fn txo_validation_complete_callback(_tx_id: u64, result: u8) {
        let mut lock = CALLBACK_STATE.lock().unwrap();

        lock.callback_txo_validation_complete += result as u32;

        drop(lock);
    }

    unsafe extern "C" fn transaction_validation_complete_callback(_tx_id: u64, result: u8) {
        let mut lock = CALLBACK_STATE.lock().unwrap();

        lock.callback_transaction_validation_complete += result as u32;

        drop(lock);
    }

    #[test]
    fn test_callback_handler() {
        let runtime = Runtime::new().unwrap();

        let (connection, _tempdir) = make_wallet_database_connection(None);
        let db = TransactionDatabase::new(TransactionServiceSqliteDatabase::new(connection, None));
        let rtp = ReceiverTransactionProtocol::new_placeholder();
        let inbound_tx = InboundTransaction::new(
            1.into(),
            PublicKey::from_secret_key(&PrivateKey::random(&mut OsRng)),
            22 * uT,
            rtp,
            TransactionStatus::Pending,
            "1".to_string(),
            Utc::now().naive_utc(),
        );
        let completed_tx = CompletedTransaction::new(
            2.into(),
            PublicKey::from_secret_key(&PrivateKey::random(&mut OsRng)),
            PublicKey::from_secret_key(&PrivateKey::random(&mut OsRng)),
            MicroTari::from(100),
            MicroTari::from(2000),
            Transaction::new(
                Vec::new(),
                Vec::new(),
                Vec::new(),
                BlindingFactor::default(),
                BlindingFactor::default(),
            ),
            TransactionStatus::Completed,
            "2".to_string(),
            Utc::now().naive_utc(),
            TransactionDirection::Inbound,
            None,
        );
        let stp = SenderTransactionProtocol::new_placeholder();
        let outbound_tx = OutboundTransaction::new(
            3.into(),
            PublicKey::from_secret_key(&PrivateKey::random(&mut OsRng)),
            22 * uT,
            23 * uT,
            stp,
            TransactionStatus::Pending,
            "3".to_string(),
            Utc::now().naive_utc(),
            false,
        );
        let inbound_tx_cancelled = InboundTransaction {
            tx_id: 4.into(),
            ..inbound_tx.clone()
        };
        let completed_tx_cancelled = CompletedTransaction {
            tx_id: 5.into(),
            ..completed_tx.clone()
        };

        runtime
            .block_on(db.add_pending_inbound_transaction(1.into(), inbound_tx))
            .unwrap();
        runtime
            .block_on(db.insert_completed_transaction(2.into(), completed_tx))
            .unwrap();
        runtime
            .block_on(db.add_pending_inbound_transaction(4.into(), inbound_tx_cancelled))
            .unwrap();
        runtime.block_on(db.cancel_pending_transaction(4.into())).unwrap();
        runtime
            .block_on(db.insert_completed_transaction(5.into(), completed_tx_cancelled))
            .unwrap();
        runtime.block_on(db.cancel_completed_transaction(5.into())).unwrap();
        runtime
            .block_on(db.add_pending_outbound_transaction(3.into(), outbound_tx))
            .unwrap();
        runtime.block_on(db.cancel_pending_transaction(3.into())).unwrap();

        let (tx_sender, tx_receiver) = broadcast::channel(20);
        let (oms_sender, oms_receiver) = broadcast::channel(20);
        let (dht_sender, dht_receiver) = broadcast::channel(20);

        let shutdown_signal = Shutdown::new();
        let callback_handler = CallbackHandler::new(
            db,
            tx_receiver,
            oms_receiver,
            dht_receiver,
            shutdown_signal.to_signal(),
            PublicKey::from_secret_key(&PrivateKey::random(&mut OsRng)),
            received_tx_callback,
            received_tx_reply_callback,
            received_tx_finalized_callback,
            broadcast_callback,
            mined_callback,
            mined_unconfirmed_callback,
            direct_send_callback,
            store_and_forward_send_callback,
            tx_cancellation_callback,
            txo_validation_complete_callback,
            transaction_validation_complete_callback,
            saf_messages_received_callback,
        );

        runtime.spawn(callback_handler.start());

        tx_sender
            .send(Arc::new(TransactionEvent::ReceivedTransaction(1.into())))
            .unwrap();
        tx_sender
            .send(Arc::new(TransactionEvent::ReceivedTransactionReply(2.into())))
            .unwrap();
        tx_sender
            .send(Arc::new(TransactionEvent::ReceivedFinalizedTransaction(2.into())))
            .unwrap();
        tx_sender
            .send(Arc::new(TransactionEvent::TransactionBroadcast(2.into())))
            .unwrap();
        tx_sender
<<<<<<< HEAD
            .send(Arc::new(TransactionEvent::TransactionMined(2.into())))
            .unwrap();

        tx_sender
            .send(Arc::new(TransactionEvent::TransactionMinedUnconfirmed(2.into(), 22u64)))
=======
            .send(Arc::new(TransactionEvent::TransactionMined {
                tx_id: 2u64,
                is_valid: true,
            }))
            .unwrap();

        tx_sender
            .send(Arc::new(TransactionEvent::TransactionMinedUnconfirmed {
                tx_id: 2u64,
                num_confirmations: 22u64,
                is_valid: true,
            }))
>>>>>>> 43b20334
            .unwrap();

        tx_sender
            .send(Arc::new(TransactionEvent::TransactionDirectSendResult(2.into(), true)))
            .unwrap();
        tx_sender
            .send(Arc::new(TransactionEvent::TransactionStoreForwardSendResult(
                2.into(),
                true,
            )))
            .unwrap();
        tx_sender
            .send(Arc::new(TransactionEvent::TransactionCancelled(3.into())))
            .unwrap();
        tx_sender
            .send(Arc::new(TransactionEvent::TransactionCancelled(4.into())))
            .unwrap();
        tx_sender
            .send(Arc::new(TransactionEvent::TransactionCancelled(5.into())))
            .unwrap();

        oms_sender
<<<<<<< HEAD
            .send(Arc::new(OutputManagerEvent::TxoValidationSuccess(
                1,
                TxoValidationType::Unspent,
            )))
            .unwrap();

        oms_sender
            .send(Arc::new(OutputManagerEvent::TxoValidationSuccess(
                1,
                TxoValidationType::Spent,
            )))
            .unwrap();

        oms_sender
            .send(Arc::new(OutputManagerEvent::TxoValidationSuccess(
                1,
                TxoValidationType::Invalid,
            )))
=======
            .send(Arc::new(OutputManagerEvent::TxoValidationSuccess(1u64)))
            .unwrap();

        oms_sender
            .send(Arc::new(OutputManagerEvent::TxoValidationSuccess(1u64)))
            .unwrap();

        oms_sender
            .send(Arc::new(OutputManagerEvent::TxoValidationSuccess(1u64)))
>>>>>>> 43b20334
            .unwrap();

        tx_sender
            .send(Arc::new(TransactionEvent::TransactionValidationSuccess(1.into())))
            .unwrap();

        oms_sender
            .send(Arc::new(OutputManagerEvent::TxoValidationFailure(1u64)))
            .unwrap();

        oms_sender
            .send(Arc::new(OutputManagerEvent::TxoValidationFailure(1u64)))
            .unwrap();

        oms_sender
            .send(Arc::new(OutputManagerEvent::TxoValidationFailure(1u64)))
            .unwrap();

        tx_sender
            .send(Arc::new(TransactionEvent::TransactionValidationFailure(1.into())))
            .unwrap();

        oms_sender
            .send(Arc::new(OutputManagerEvent::TxoValidationAborted(1u64)))
            .unwrap();

        oms_sender
            .send(Arc::new(OutputManagerEvent::TxoValidationAborted(1u64)))
            .unwrap();

        oms_sender
            .send(Arc::new(OutputManagerEvent::TxoValidationAborted(1u64)))
            .unwrap();

        tx_sender
            .send(Arc::new(TransactionEvent::TransactionValidationAborted(1.into())))
            .unwrap();

        oms_sender
            .send(Arc::new(OutputManagerEvent::TxoValidationDelayed(1u64)))
            .unwrap();

        oms_sender
            .send(Arc::new(OutputManagerEvent::TxoValidationDelayed(1u64)))
            .unwrap();

        oms_sender
            .send(Arc::new(OutputManagerEvent::TxoValidationDelayed(1u64)))
            .unwrap();

        tx_sender
            .send(Arc::new(TransactionEvent::TransactionValidationDelayed(1.into())))
            .unwrap();

        dht_sender
            .send(Arc::new(DhtEvent::StoreAndForwardMessagesReceived))
            .unwrap();

        thread::sleep(Duration::from_secs(10));

        let lock = CALLBACK_STATE.lock().unwrap();
        assert!(lock.received_tx_callback_called);
        assert!(lock.received_tx_reply_callback_called);
        assert!(lock.received_finalized_tx_callback_called);
        assert!(lock.broadcast_tx_callback_called);
        assert!(lock.mined_tx_callback_called);
        assert_eq!(lock.mined_tx_unconfirmed_callback_called, 22u64);
        assert!(lock.direct_send_callback_called);
        assert!(lock.store_and_forward_send_callback_called);
        assert!(lock.tx_cancellation_callback_called_inbound);
        assert!(lock.tx_cancellation_callback_called_completed);
        assert!(lock.tx_cancellation_callback_called_outbound);
        assert!(lock.saf_messages_received);
        assert_eq!(lock.callback_txo_validation_complete, 18);
        assert_eq!(lock.callback_transaction_validation_complete, 6);

        drop(lock);
    }
}<|MERGE_RESOLUTION|>--- conflicted
+++ resolved
@@ -56,11 +56,7 @@
 use tari_wallet::{
     output_manager_service::{
         handle::{OutputManagerEvent, OutputManagerEventReceiver},
-<<<<<<< HEAD
-        TxoValidationType,
-=======
         TxId,
->>>>>>> 43b20334
     },
     transaction_service::{
         handle::{TransactionEvent, TransactionEventReceiver},
@@ -125,15 +121,8 @@
         callback_direct_send_result: unsafe extern "C" fn(u64, bool),
         callback_store_and_forward_send_result: unsafe extern "C" fn(u64, bool),
         callback_transaction_cancellation: unsafe extern "C" fn(*mut CompletedTransaction),
-<<<<<<< HEAD
-        callback_utxo_validation_complete: unsafe extern "C" fn(u64, u8),
-        callback_stxo_validation_complete: unsafe extern "C" fn(u64, u8),
-        callback_invalid_txo_validation_complete: unsafe extern "C" fn(u64, u8),
-        callback_transaction_validation_complete: unsafe extern "C" fn(u64, u8),
-=======
         callback_txo_validation_complete: unsafe extern "C" fn(TxId, u8),
         callback_transaction_validation_complete: unsafe extern "C" fn(TxId, u8),
->>>>>>> 43b20334
         callback_saf_messages_received: unsafe extern "C" fn(),
     ) -> Self {
         info!(
@@ -819,13 +808,6 @@
             .send(Arc::new(TransactionEvent::TransactionBroadcast(2.into())))
             .unwrap();
         tx_sender
-<<<<<<< HEAD
-            .send(Arc::new(TransactionEvent::TransactionMined(2.into())))
-            .unwrap();
-
-        tx_sender
-            .send(Arc::new(TransactionEvent::TransactionMinedUnconfirmed(2.into(), 22u64)))
-=======
             .send(Arc::new(TransactionEvent::TransactionMined {
                 tx_id: 2u64,
                 is_valid: true,
@@ -838,7 +820,6 @@
                 num_confirmations: 22u64,
                 is_valid: true,
             }))
->>>>>>> 43b20334
             .unwrap();
 
         tx_sender
@@ -861,26 +842,6 @@
             .unwrap();
 
         oms_sender
-<<<<<<< HEAD
-            .send(Arc::new(OutputManagerEvent::TxoValidationSuccess(
-                1,
-                TxoValidationType::Unspent,
-            )))
-            .unwrap();
-
-        oms_sender
-            .send(Arc::new(OutputManagerEvent::TxoValidationSuccess(
-                1,
-                TxoValidationType::Spent,
-            )))
-            .unwrap();
-
-        oms_sender
-            .send(Arc::new(OutputManagerEvent::TxoValidationSuccess(
-                1,
-                TxoValidationType::Invalid,
-            )))
-=======
             .send(Arc::new(OutputManagerEvent::TxoValidationSuccess(1u64)))
             .unwrap();
 
@@ -890,7 +851,6 @@
 
         oms_sender
             .send(Arc::new(OutputManagerEvent::TxoValidationSuccess(1u64)))
->>>>>>> 43b20334
             .unwrap();
 
         tx_sender
