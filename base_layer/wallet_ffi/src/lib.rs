--- conflicted
+++ resolved
@@ -4384,21 +4384,11 @@
         return 0;
     }
 
-<<<<<<< HEAD
-    match (*wallet).runtime.block_on(
-        (*wallet)
-            .wallet
-            .transaction_service
-            .validate_transactions(ValidationRetryStrategy::Limited(0)),
-    ) {
-        Ok(request_key) => request_key.as_u64(),
-=======
     match (*wallet)
         .runtime
         .block_on((*wallet).wallet.transaction_service.validate_transactions())
     {
         Ok(request_key) => request_key,
->>>>>>> 43b20334
         Err(e) => {
             error = LibWalletError::from(WalletError::TransactionServiceError(e)).code;
             ptr::swap(error_out, &mut error as *mut c_int);
