--- conflicted
+++ resolved
@@ -23,11 +23,7 @@
 use std::{
     collections::HashMap,
     fs,
-<<<<<<< HEAD
-    ops::{Deref, Range},
-=======
     ops::Deref,
->>>>>>> 5b0c7c94
     path::{Path, PathBuf},
     sync::Arc,
 };
@@ -36,18 +32,10 @@
 use tari_common::configuration::Network;
 use tari_common_types::{
     chain_metadata::ChainMetadata,
-<<<<<<< HEAD
-    types::{Commitment, HashOutput, PublicKey, Signature},
-};
-use tari_storage::lmdb_store::LMDBConfig;
-use tari_test_utils::paths::create_temporary_data_path;
-use tari_utilities::Hashable;
-=======
     types::{Commitment, HashOutput, Signature},
 };
 use tari_storage::lmdb_store::LMDBConfig;
 use tari_test_utils::paths::create_temporary_data_path;
->>>>>>> 5b0c7c94
 
 use super::{create_block, mine_to_difficulty};
 use crate::{
