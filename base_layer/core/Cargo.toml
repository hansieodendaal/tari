[package]
name = "tari_core"
description = "Core Tari protocol components"
authors = ["The Tari Development Community"]
repository = "https://github.com/tari-project/tari"
homepage = "https://tari.com"
readme = "README.md"
license = "BSD-3-Clause"
version = "0.11.0"
edition = "2018"

[features]
default = ["croaring", "tari_mmr", "transactions", "base_node", "mempool_proto", "base_node_proto", "monero", "randomx-rs"]
transactions = []
mempool_proto = []
base_node = []
base_node_proto = []
avx2 = ["tari_crypto/avx2"]

[dependencies]
tari_common = { version = "^0.11", path = "../../common" }
tari_common_types = { version = "^0.11", path = "../../base_layer/common_types" }
tari_comms = { version = "^0.11", path = "../../comms" }
tari_comms_dht = { version = "^0.11", path = "../../comms/dht" }
tari_comms_rpc_macros = { version = "^0.11", path = "../../comms/rpc_macros" }
tari_crypto = { git = "https://github.com/tari-project/tari-crypto.git", branch = "main" }
<<<<<<< HEAD
tari_mmr = { version = "^0.10", path = "../../base_layer/mmr", optional = true }
tari_p2p = { version = "^0.10", path = "../../base_layer/p2p" }
tari_service_framework = { version = "^0.10", path = "../service_framework" }
tari_shutdown = { version = "^0.10", path = "../../infrastructure/shutdown" }
tari_storage = { version = "^0.10", path = "../../infrastructure/storage" }
=======
tari_mmr = { version = "^0.11", path = "../../base_layer/mmr", optional = true }
tari_p2p = { version = "^0.11", path = "../../base_layer/p2p" }
tari_service_framework = { version = "^0.11", path = "../service_framework" }
tari_shutdown = { version = "^0.11", path = "../../infrastructure/shutdown" }
tari_storage = { version = "^0.11", path = "../../infrastructure/storage" }
tari_test_utils = { version = "^0.11", path = "../../infrastructure/test_utils" }
>>>>>>> 43b20334

async-trait = "0.1.50"
bincode = "1.1.4"
bitflags = "1.0.4"
blake2 = "^0.9.0"
sha3 = "0.9"
bytes = "0.5"
chrono = { version = "0.4.6", features = ["serde"] }
croaring = { version = "=0.4.5", optional = true }
digest = "0.9.0"
futures = { version = "^0.3.16", features = ["async-await"] }
fs2 = "0.3.0"
hex = "0.4.2"
lazy_static = "1.4.0"
lmdb-zero = "0.4.4"
log = "0.4"
monero = { version = "^0.13.0", features = ["serde_support"], optional = true }
newtype-ops = "0.1.4"
num = "0.3"
prost = "0.8.0"
prost-types = "0.8.0"
rand = "0.8"
randomx-rs = { version = "1.1.9", optional = true }
serde = { version = "1.0.106", features = ["derive"] }
serde_json = "1.0"
strum_macros = "0.17.1"
thiserror = "1.0.26"
tokio = { version = "1.11", features = ["time", "sync", "macros"] }
ttl_cache = "0.5.1"
uint = { version = "0.9", default-features = false }
num-format = "0.4.0"
tracing = "0.1.26"
tracing-futures = "*"
tracing-attributes = "*"

[dev-dependencies]
tari_p2p = { version = "^0.11", path = "../../base_layer/p2p", features = ["test-mocks"] }
tari_test_utils = { version = "^0.11", path = "../../infrastructure/test_utils" }

config = { version = "0.9.3" }
env_logger = "0.7.0"
tempfile = "3.1.0"

[build-dependencies]
tari_common = { version = "^0.11", path = "../../common", features = ["build"] }<|MERGE_RESOLUTION|>--- conflicted
+++ resolved
@@ -24,20 +24,12 @@
 tari_comms_dht = { version = "^0.11", path = "../../comms/dht" }
 tari_comms_rpc_macros = { version = "^0.11", path = "../../comms/rpc_macros" }
 tari_crypto = { git = "https://github.com/tari-project/tari-crypto.git", branch = "main" }
-<<<<<<< HEAD
-tari_mmr = { version = "^0.10", path = "../../base_layer/mmr", optional = true }
-tari_p2p = { version = "^0.10", path = "../../base_layer/p2p" }
-tari_service_framework = { version = "^0.10", path = "../service_framework" }
-tari_shutdown = { version = "^0.10", path = "../../infrastructure/shutdown" }
-tari_storage = { version = "^0.10", path = "../../infrastructure/storage" }
-=======
 tari_mmr = { version = "^0.11", path = "../../base_layer/mmr", optional = true }
 tari_p2p = { version = "^0.11", path = "../../base_layer/p2p" }
 tari_service_framework = { version = "^0.11", path = "../service_framework" }
 tari_shutdown = { version = "^0.11", path = "../../infrastructure/shutdown" }
 tari_storage = { version = "^0.11", path = "../../infrastructure/storage" }
 tari_test_utils = { version = "^0.11", path = "../../infrastructure/test_utils" }
->>>>>>> 43b20334
 
 async-trait = "0.1.50"
 bincode = "1.1.4"
