--- conflicted
+++ resolved
@@ -36,11 +36,7 @@
     transaction::TxId,
     types::{Commitment, PrivateKey, PublicKey},
 };
-<<<<<<< HEAD
-use tari_core::transactions::transaction::TransactionOutput;
-=======
 use tari_core::transactions::transaction::{OutputFlags, TransactionOutput};
->>>>>>> 5ec29754
 use tari_crypto::{
     script::{ExecutionStack, TariScript},
     tari_utilities::{
