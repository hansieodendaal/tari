--- conflicted
+++ resolved
@@ -779,57 +779,8 @@
 }
 
 #[test]
-<<<<<<< HEAD
 fn receiving_and_confirmation() {
-=======
-fn send_not_enough_for_change_memory_db() {
-    send_not_enough_for_change(OutputManagerMemoryDatabase::new());
-}
-
-#[test]
-fn send_not_enough_for_change_sqlite_db() {
-    let db_name = format!("{}.sqlite3", random_string(8).as_str());
-    let db_tempdir = tempdir().unwrap();
-    let db_folder = db_tempdir.path().to_str().unwrap().to_string();
-    let db_path = format!("{}/{}", db_folder, db_name);
-    let connection = run_migration_and_create_sqlite_connection(&db_path).unwrap();
-
-    send_not_enough_for_change(OutputManagerSqliteDatabase::new(connection, None));
-}
-
-fn generate_sender_transaction_message(amount: MicroTari) -> (TxId, TransactionSenderMessage) {
-    let factories = CryptoFactories::default();
-
-    let alice = TestParams::new(&mut OsRng);
-
-    let (utxo, input) = make_input(&mut OsRng, 2 * amount, &factories.commitment);
-    let mut builder = SenderTransactionProtocol::builder(1);
-    let script_private_key = PrivateKey::random(&mut OsRng);
-    builder
-        .with_lock_height(0)
-        .with_fee_per_gram(MicroTari(20))
-        .with_offset(alice.offset.clone())
-        .with_private_nonce(alice.nonce.clone())
-        .with_change_secret(alice.change_spend_key)
-        .with_input(utxo, input)
-        .with_amount(0, amount)
-        .with_recipient_script(0, script!(Nop), PrivateKey::random(&mut OsRng), Default::default())
-        .with_change_script(
-            script!(Nop),
-            inputs!(PublicKey::from_secret_key(&script_private_key)),
-            script_private_key,
-        );
-
-    let mut stp = builder.build::<Blake256>(&factories).unwrap();
-    let tx_id = stp.get_tx_id().unwrap();
-    (
-        tx_id,
-        TransactionSenderMessage::new_single_round_message(stp.build_single_round_message().unwrap()),
-    )
-}
-
-fn receiving_and_confirmation<T: OutputManagerBackend + 'static>(backend: T) {
->>>>>>> 05674a3d
+
     let mut runtime = Runtime::new().unwrap();
 
     let (connection, _tempdir) = get_temp_sqlite_database_connection();
