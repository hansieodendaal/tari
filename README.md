[![Build](https://circleci.com/gh/tari-project/tari.svg?style=svg)](https://circleci.com/gh/tari-project/tari)

# The Tari protocol

## Installing the base node software

### Using binaries

[Download binaries from tari.com](https://tari.com/downloads). This is the easiest way to run a Tari node, but you're
essentially trusting the person that built and uploaded them that nothing untoward has happened.

We've tried to limit the risks by publishing [hashes of the binaries](https://tari.com/downloads) on our website.

You can check that the binaries match the hash by running

    sha256sum path/to/tari_base_node

## Building from source

To build the Tari codebase from source, there are a few dependencies you need to have installed.

### Install development packages 

First you'll need to make sure you have a full development environment set up:

#### (macOS)

```
brew update
<<<<<<< HEAD
brew install cmake openssl tor ncurses coreutils
=======
brew install cmake openssl tor ncurses
>>>>>>> 5dffed01
brew install --cask powershell
```

#### (Ubuntu 18.04, including WSL-2 on Windows)

```
sudo apt-get update
sudo apt-get -y install openssl libssl-dev pkg-config libsqlite3-dev clang git cmake libc++-dev libc++abi-dev libprotobuf-dev protobuf-compiler libncurses5-dev libncursesw5-dev
sudo apt-get install -y wget apt-transport-https
sudo wget -q "https://packages.microsoft.com/config/ubuntu/$(lsb_release -rs)/packages-microsoft-prod.deb"
sudo dpkg -i packages-microsoft-prod.deb
sudo apt-get update
sudo add-apt-repository universe
sudo apt-get install -y powershell
```

#### (Windows)

First you'll need to make sure you have a full development environment set up:

- git
  
- https://git-scm.com/downloads
  
- LLVM
  - https://releases.llvm.org/
  - Create a `LIBCLANG_PATH` environment variable pointing to the LLVM lib path, e.g. 
    ```
    setx LIBCLANG_PATH "C:\Program Files\LLVM\lib"
    ```

- Build Tools
  - Microsoft Visual Studio Version 2019 or later 
    - C++ CMake tools for Windows
    - MSVC build tools (latest version for your platform ARM, ARM64 or x64.x86)
    - Spectre-mitigated libs (latest version for your platform ARM, ARM64 or x64.x86)

   or

  - [CMake](https://cmake.org/download/)
  - [Build Tools for Visual Studio 2019](
https://visualstudio.microsoft.com/thank-you-downloading-visual-studio/?sku=BuildTools&rel=16)

- SQLite:
  - Download 32bit/64bit Precompiled Binaries for Windows for [SQL Lite](https://www.sqlite.org/index.html) and unzip 
    to local path, e.g. `%USERPROFILE%\.sqlite`
  - Open the appropriate x64\x86 `Native Tools Command Prompt for VS 2019` in `%USERPROFILE%\.sqlite`
    - Run either of these, depending on your environment (32bit/64bit):
      ```
      lib /DEF:sqlite3.def /OUT:sqlite3.lib /MACHINE:x64
      ```
      ```
      lib /DEF:sqlite3.def /OUT:sqlite3.lib /MACHINE:x86
      ```
  - Ensure the directory containing `sqlite3.dll`, e.g. `%USERPROFILE%\.sqlite`, is in the path
  - Create a `SQLITE3_LIB_DIR` environment variable pointing to the SQLite lib path, e.g. 
    ```
    setx SQLITE3_LIB_DIR "%USERPROFILE%\.sqlite"
    ```
- OpenSSL:
  - Download full version of the 64bit Precompiled Binaries for Windows for
    [OpenSSL](https://slproweb.com/products/Win32OpenSSL.html)
  - Install using all the default prompts
  
    **Note**: It is important that the dlls are available in the path. To test:
    ```
    where libcrypto-1_1-x64.dll
    where libssl-1_1-x64.dll
    ``` 

- Tor
  - Donwload [Tor Windows Expert Bundle](https://www.torproject.org/download/tor/)
  - Extract to local path, e.g. `C:\Program Files (x86)\Tor Services`
  - Ensure the directory containing the Tor executable, e.g. `C:\Program Files (x86)\Tor Services\Tor`, is in the path


#### Install Rust (*nix)

You can follow along at [The Rust Website](https://www.rust-lang.org/tools/install) or just follow these steps to get
Rust installed on your machine.

    curl --proto '=https' --tlsv1.2 -sSf https://sh.rustup.rs | sh

Then make sure that `cargo` has been added to your path.

    export PATH="$HOME/.cargo/bin:$PATH"

#### Install Rust (Windows 10)

Follow the installation process for Windows at [The Rust Website](https://www.rust-lang.org/tools/install). Then make 
sure that `cargo` and `rustc` has been added to your path:

    cargo --version
    rustc --version

#### Checkout the source code

In your directory of choice (e.g. `%USERPROFILE%\Code` on Windows), clone the Tari repo

    git clone https://github.com/tari-project/tari.git


#### Build

Grab a cup of coffee and begin the Tari build

 (*nix)

    cd tari
    cargo build --release

(Windows)

This is similar to building in Ubuntu, except the Microsoft Visual Studio environment must be sourced. Open the 
appropriate _x64\x86 Native Tools Command Prompt for VS 2019_, and in your main Tari directory perform the 
build, which will create the executable inside your `%USERPROFILE%\Code\tari\target\release` directory:

    cd %USERPROFILE%\Code\tari
    cargo build --release

A successful build should output something as follows
```
   Compiling tari_wallet v0.0.9 (.../tari/base_layer/wallet)
   Compiling test_faucet v0.0.1 (.../tari/applications/test_faucet)
   Compiling tari_wallet_ffi v0.0.9 (.../tari/base_layer/wallet_ffi)
   Compiling tari_base_node v0.0.9 (.../tari/applications/tari_base_node)
    Finished release [optimized] target(s) in 12m 24s
```

Compiled executable can be found by following path:

    ./target/release/tari_base_node
    ./target/release/tari_console_wallet
    ./target/release/tari_merge_mining_proxy

Alternatively, cargo can build and install the executable into `~/.cargo/bin` (`%USERPROFILE%\.cargo\bin` on Windows), so it will be executable from anywhere 
on your system.

    cargo install --path=applications/tari_base_node --force
    cargo install --path=applications/tari_console_wallet --force
    cargo install --path=applications/tari_merge_mining_proxy --force

---


Alternatively, cargo can build and install the executable into `%USERPROFILE%\.cargo\bin`, so it will be executable from
anywhere on your system.

    cargo install --path=applications/tari_base_node --force
    cargo install --path=applications/tari_console_wallet --force
    cargo install --path=applications/tari_merge_mining_proxy --force

### Running the Tari components

#### Base node

The executables will either be inside your `~/tari/target/release` (on Linux) or `%USERPROFILE%\Code\tari\target\release` 
(on Windows) directory, or alternatively, inside your `~/.cargo/bin` (on Linux) `%USERPROFILE%\.cargo\bin` (on Windows)
directory, depending on the build choice above, and must be run from the command line. If the former build method was 
used, you can run it from that directory, or you more likely want to copy it somewhere more convenient.

To run from any directory of your choice, where the executable is visible in the path (first time use):

    tari_base_node --init --create-id
    tari_base_node
    
    tari_console_wallet --init --create-id
    tari_console_wallet

Consecutive runs:

    tari_base_node
    
    tari_console_wallet
    
    tari_merge_mining_proxy

Alternatively, you can run the Tari components from your source directory using `cargo` (first time use):

    cargo run --bin tari_base_node --release --  --init --create-id
    cargo run --bin tari_base_node --release
    
    cargo run --bin tari_console_wallet --release --  --init --create-id
    cargo run --bin tari_console_wallet --release

Consecutive runs:

    cargo run --bin tari_base_node --release
    
    cargo run --bin tari_console_wallet --release
    
    cargo run --bin tari_merge_mining_proxy --release

Using all the default options, the blockchain database, wallet database, console wallet database, log files and all 
configuration files will be created in the `~/.tari` (on Linux) or `%USERPROFILE%\.tari` (on Windows) directory. 
Alternatively, by specifying `--base-path <base-path>` on the command line as well, all of this will be created in that 
directory.  

---

### Running the base node with a docker image

Docker images can be found at https://quay.io/repository/tarilabs/tari_base_node

Using ```docker-compose.yaml```
```
version: "3"

services:
  tari_base_node:
    image: quay.io/tarilabs/tari_base_node:v0.5.4
    restart: unless-stopped
    volumes:
      - ./data:/root/.tari
# These 2 params are required for an interactive docker-compose session
    stdin_open: true
    tty: true
    expose:
      - 18142
    ports:
      - "18142:18142"
```
Then run ```docker-compose up -d``` to start your docker service.  

Check the running state with ```docker-compose ps```
```
        Name           Command    State            Ports
------------------------------------------------------------------
tbn_tari_base_node_1   start.sh   Up      0.0.0.0:18142->18142/tcp
```
To connect to the console, use ```docker ps``` to get the container ID which to attach to the tari_base_node in docker
```
CONTAINER ID        IMAGE                                    COMMAND             CREATED             STATUS              PORTS                      NAMES
73427509a4bb        quay.io/tarilabs/tari_base_node:v0.5.4   "start.sh"          45 minutes ago      Up 26 minutes       0.0.0.0:18142->18142/tcp   tbn_tari_base_node_1
```
With the container ID ```73427509a4bb```, connect to the tari_base_node console as follows ```docker attach 73427509a4bb```
```
>> help
Available commands are:
help, version, get-balance, list-utxos, list-transactions, list-completed-transactions, cancel-transaction, send-tari, get-chain-metadata, list-peers, reset-offline-peers, ban-peer, unban-peer, list-connections, list-headers, check-db, calc-timing, discover-peer, get-block, search-utxo, search-kernel, search-stxo, get-mempool-stats, get-mempool-state, whoami, toggle-mining, get-mining-state, make-it-rain, coin-split, get-state-info, quit, exit
>> get-chain-metadata
Height of longest chain : 5228
Geometric mean of longest chain : 5892870
Best block : 2c4f92854b2160324b8afebaa476b39be4004d2a7a19c69dd2d4e4da257bfee2
Pruning horizon : 0
Effective pruned height : 0
>> get-state-info
Current state machine state:
Synchronizing blocks: Syncing from the following peers:
510c83279adc7cb7d7dda0aa07
Syncing 5229/5233
```

---
### Building a docker image

If you don't want to use the docker images provided by the community, you can roll your own!

First, clone the Tari repo
```bash
git clone git@github.com:tari-project/tari.git
```

Then build the image using the dockerfile in `buildtools`. The base node docker file build the application and then
places the binary inside a small container, keeping the executable binary to a minimum.

    docker build -t tari_base_node:latest -f ./buildtools/base_node.Dockerfile .

Test your image

    docker run --rm -ti tari_base_node tari_base_node --help

Run the base node

    docker run -ti -v /path/to/config/dir:/root/.tari tari_base_node

Default docker builds for base x86-64 CPU. Better performing builds can be created by passing build options

    docker build -t tari_base_node:performance --build-arg TBN_ARCH=skylake --build-arg TBN_FEATURES=avx2 -f ./buildtools/base_node.Dockerfile .

---

### Advanced build configurations

* [Building with Vagrant](https://github.com/tari-project/tari/issues/1407)

## Tari merge mining

In order to perform merge mining with Tari, the following components are needed:
- A Tari Base Node [_to supply blockchain metadata information_];
- A Tari Console Wallet [_to collect the Tari block rewards (coinbase transactions)_];
- The Tari Merge Mining Proxy [_to enable communication between all components_];
- XMRig [_to perform the mining_];
- Monero wallet (specifically a stagenet wallet address during testnet; the one provided can be used, or a custom 
  one can be set up) [_to collect Monero block rewards (coinbase transactions)_].

The Tari Merge Mining Proxy will be the communication gateway between all these components and will coordinate all 
activities. It will also submit finalized Tari and Monero blocks to the respective networks when RandomX is solved at 
the respective difficulties.

### Runtime prerequisites

The Tari Base Node, Tari Console Wallet and Tari Merge Mining Proxy can all run in the same directory, whereas XMRig will run in its own directory. By performing the default installation as described in [Installing the base node software](#installing-the-base-node-software), all these components will be available.

XMRig can also be build from sources. If that is your preference, follow these instructions: <https://xmrig.com/docs/miner/>.

### Configuration prerequisites

#### Tari components

The configuration prerequisites are the same for all three Tari components. After performing a 
[default installation](#installing-the-base-node-software), locate the main configuration file (`config.toml`), which 
will be created in the `~/.tari` (on Linux) or `%USERPROFILE%\.tari` (on Windows) directory. If the Windows installer 
was run, the main configuration file will be located in the installation directory as `config\windows.toml`.

With the main configuration file, in addition to the settings already present, the following must also be enabled if 
they are not enabled already:

- For the Tari Base Node and the Tari Console Wallet, under section **`base_node.ridcully`**
  ```
  [base_node.ridcully]
  transport = "tor"
  allow_test_addresses = false
  grpc_enabled = true
  grpc_base_node_address = "127.0.0.1:18142"
  grpc_console_wallet_address = "127.0.0.1:18143"
  ```
- For the Tari Merge Mining Proxy, under section **`merge_mining_proxy.ridcully`**
  ```
  [merge_mining_proxy.ridcully]
  monerod_url = "http://18.133.55.120:38081"
  proxy_host_address = "127.0.0.1:7878"
  monerod_use_auth = false
  monerod_username = ""
  monerod_password = ""
  ```

None of the IP address + port combinations listed above should be in use otherwise. 

The `monerod_url` has to be set to a valid address (`host:port`) for `monerod` that is running Monero stagenet, which can 
be a [public node hosted by XMR.to](https://community.xmr.to/nodes.html), or to a local instance. To test if the address 
is working properly, try to paste `host:port/get_height` in an internet browser, example:

```
http://18.133.55.120:38081/get_height
```
A typical response would be:
```
{
  "hash": "faa4385c93c2d1c5c0af35140d25fcc37c2c2e13f50c7c415c78952e67ab15e7",
  "height": 701536,
  "status": "OK",
  "untrusted": false
}
```

_**Note:** A guide to setting up a local Monero stagenet on Linux can be found 
[here](https://github.com/tari-project/tari/blob/development/applications/tari_merge_mining_proxy/monero_stagenet_setup.md)._

#### Monero components

The XMRig configuration wizard at https://xmrig.com/wizard can be used to create the configuration file in JSON format:

- Start -> `+ New configuration`

- Pools -> `+ Add daemon`

  With `Add new daemon for Solo mining`, complete the required information, then `+ Add daemon`:

    - `Host, Port`: This must correspond to the `proxy_host_address` in the Tari configuration file.
​    - `Secure connection (TLS)`: `Uncheck`, Coin: `Monero`
​    - `Wallet address`: This can be any publicly available stagenet wallet address 
​      [as shown here](https://coin.fyi/news/monero/stagenet-wallet-8jyt89#!), or you can use your own.

- Backends -> Select `CPU` (`OpenCL` or `CUDA` also possible depending on your computer hardware)

- Misc -> With `Donate`, type in your preference

- Result -> With `Config file`, copy or download, than save as `config.json`.

Using the public stagenet wallet address, the resulting configuration will look like this:

```
{
    "autosave": true,
    "cpu": true,
    "opencl": false,
    "cuda": false,
    "pools": [
        {
            "coin": "monero",
            "url": "127.0.0.1:7878",
            "user": "55LTR8KniP4LQGJSPtbYDacR7dz8RBFnsfAKMaMuwUNYX6aQbBcovzDPyrQF9KXF9tVU6Xk3K8no1BywnJX6GvZX8yJsXvt",
            "tls": false,
            "daemon": true
        }
    ]
}
```

Alternatively, these parameters can be passed in via the command line:

```
-o 127.0.0.1:7878 -u 55LTR8KniP4LQGJSPtbYDacR7dz8RBFnsfAKMaMuwUNYX6aQbBcovzDPyrQF9KXF9tVU6Xk3K8no1BywnJX6GvZX8yJsXvt --coin monero --daemon
```

### Perform merge mining

The following components needed for merge mining must be started and preferably in this order:

- Tor:
  - Linux/OSX: Execute `start_tor.sh`.
  - Windows: `Start Tor Serviecs` menu item or `start_tor` shortcut in the Tari installation folder.

- Tari Base Node:
  - Linux/OSX: As per [Running the Tari components](#running-the-tari-components).
  - Windows: As per [Running the Tari components](#running-the-tari-components) or `Start Base Node` menu item or
    `start_tari_base_node` shortcut in the Tari installation folder.

- Tari Console Wallet:
  - Linux/OSX: As per [Running the Tari components](#running-the-tari-components).
  - Windows: As per [Running the Tari components](#running-the-tari-components) or `Start Console Wallet` menu item or
    `start_tari_console_wallet` shortcut in the Tari installation folder.

- Tari Merge Mining Proxy:
  - Linux/OSX: As per [Running the Tari components](#running-the-tari-components).
  - Windows: As per [Running the Tari components](#running-the-tari-components) or `Start Merge Mining Proxy` menu item 
    or `start_tari_merge_mining_proxy` shortcut in the Tari installation folder.

- XMRig
  - Configuration:
    - Ensure the `config.json` configuration file discussed in [Monero components](#monero-components) are copied to the 
      XMRig build or install folder, or, optionally pass in the command line parameters.
  - Runtime:
    - Linux/OSX: Execute `./xmrig` in the XMRig build or install folder.
    - Windows: Execute `xmrig` in the XMRig build or install folder, or `Start XMRig` menu item or `start_xmrig` 
      shortcut in the Tari installation folder.
      **Note**: On modern Windows versions, coin mining software is blocked by default, for example by Windows Defender. Ensure that these processes are allowed to run when challenged:
      - `PUA:Win32/CoinMiner`
      - `PUA:Win64/CoinMiner`
      - `App:XMRigMiner`

# Project documentation

* [RFC documents](https://rfc.tari.com) are hosted on Github Pages. The source markdown is in the `RFC` directory.
* Source code documentation is hosted on [docs.rs](https://docs.rs)

## RFC documents

The RFCs are long-form technical documents proposing changes and features to the Tari network and ecosystem. They are hosted at https://rfc.tari.com, but you can easily build and serve alocal version yourself.

Firstly, install `mdbook`. Assuming you have Rust and cargo installed, run

    cargo install mdbook

Then, from the `RFC` directory, run

    mdbook serve

and the RFC documentation will be available at http://localhost:3000.

### Source code documentation

Run

    cargo doc

to generate the documentation. The generated html sits in `target/doc/`. Alternatively, to open a specific package's documentation directly in your browser, run

    cargo doc -p <package> --open

## Code organisation

See [RFC-0110/CodeStructure](./RFC/src/RFC-0010_CodeStructure.md) for details on the code structure and layout.

## Conversation channels

[<img src="https://ionicons.com/ionicons/svg/md-paper-plane.svg" width="32">](https://t.me/tarilab) Non-technical discussions and gentle sparring.

[<img src="https://ionicons.com/ionicons/svg/logo-reddit.svg" width="32">](https://reddit.com/r/tari/) Forum-style Q&A
and other Tari-related discussions.

[<img src="https://ionicons.com/ionicons/svg/logo-twitter.svg" width="32">](https://twitter.com/tari) Follow @tari to be
the first to know about important updates and announcements about the project.

Most of the technical conversation about Tari development happens on [#FreeNode IRC](https://freenode.net/) in the #tari-dev room.<|MERGE_RESOLUTION|>--- conflicted
+++ resolved
@@ -27,11 +27,7 @@
 
 ```
 brew update
-<<<<<<< HEAD
 brew install cmake openssl tor ncurses coreutils
-=======
-brew install cmake openssl tor ncurses
->>>>>>> 5dffed01
 brew install --cask powershell
 ```
 
